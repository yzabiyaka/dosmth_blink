--- conflicted
+++ resolved
@@ -11,7 +11,6 @@
 class WebHooksWebController extends WebController {
   constructor(...args) {
     super(...args);
-<<<<<<< HEAD
     this.initRouter();
   }
 
@@ -47,31 +46,14 @@
       twilioSignatureStrategy(this.blink.config.twilio),
       this.twilioSmsInbound.bind(this),
     );
-=======
-    // Bind web methods to object context so they can be passed to router.
-    this.index = this.index.bind(this);
-    this.customerioEmailActivity = this.customerioEmailActivity.bind(this);
-    this.customerioGambitBroadcast = this.customerioGambitBroadcast.bind(this);
-    this.twilioSmsInbound = this.twilioSmsInbound.bind(this);
-    // To be refactored as Twilio Status Callback:
-    this.twilioSmsBroadcast = this.twilioSmsBroadcast.bind(this);
->>>>>>> 258b93c4
   }
 
   async index(ctx) {
     ctx.body = {
-<<<<<<< HEAD
       'customerio-email-activity': this.fullUrl('v1.webhooks.customerio-email-activity'),
       'customerio-gambit-broadcast': this.fullUrl('v1.webhooks.customerio-gambit-broadcast'),
-      'customerio-sms-broadcast': this.fullUrl('v1.webhooks.customerio-sms-broadcast'),
       'twilio-sms-broadcast': this.fullUrl('v1.webhooks.twilio-sms-broadcast'),
       'twilio-sms-inbound': this.fullUrl('v1.webhooks.twilio-sms-inbound'),
-=======
-      'customerio-email-activity': this.fullUrl('api.v1.webhooks.customerio-email-activity'),
-      'customerio-gambit-broadcast': this.fullUrl('api.v1.webhooks.customerio-gambit-broadcast'),
-      'twilio-sms-broadcast': this.fullUrl('api.v1.webhooks.twilio-sms-broadcast'),
-      'twilio-sms-inbound': this.fullUrl('api.v1.webhooks.twilio-sms-inbound'),
->>>>>>> 258b93c4
     };
   }
 
